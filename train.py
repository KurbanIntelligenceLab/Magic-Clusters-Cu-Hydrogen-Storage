import argparse
import json
import logging
import os
import random
import time
from typing import Any, Dict, List, Optional

import numpy as np
import torch
import torch.nn as nn
import torch.optim as optim
from sklearn.preprocessing import StandardScaler
from torch.optim.lr_scheduler import CosineAnnealingWarmRestarts
from torch.utils.data import DataLoader, Dataset
from torch_geometric.data import Batch
from tqdm import tqdm

from config import CONFIG
from model import MultiModalModel
from utils.data_utils import (
    build_tabular_tensor,
    load_image,
    load_knowledge_graph,
    load_xyz_as_pyg_data,
)


def setup_logging(log_level: int = logging.INFO) -> None:
    """Configure logging for the script."""
    logging.basicConfig(
        level=log_level,
        format="%(asctime)s [%(levelname)s] %(message)s",
        datefmt="%Y-%m-%d %H:%M:%S",
    )


def set_seed(seed: int) -> None:
    """Set random seed for reproducibility across torch, numpy, and random."""
    torch.manual_seed(seed)
    np.random.seed(seed)
    random.seed(seed)
    if torch.cuda.is_available():
        torch.cuda.manual_seed_all(seed)
        torch.backends.cudnn.deterministic = True
        torch.backends.cudnn.benchmark = False


class MultiModalDataset(Dataset):
    """
    PyTorch Dataset for multimodal data (geometric, image, tabular, target).
    Optionally masks tabular data for test set.
    """

    def __init__(
        self,
        nodes: List[dict],
        tabular_keys: List[str],
        target_key: str,
        mask_tabular: bool = False,
        tabular_scaler: Optional[Dict[str, StandardScaler]] = None,
        target_scaler: Optional[StandardScaler] = None,
    ) -> None:
        self.samples = []
        self.tabular_keys = tabular_keys
        self.target_key = target_key
        self.mask_tabular = mask_tabular
        self.tabular_scaler = tabular_scaler
        self.target_scaler = target_scaler
        for node in nodes:
            for rot in node["rotations"]:
                self.samples.append({"node": node, "rot": rot})

    def __len__(self) -> int:
        return len(self.samples)

    def __getitem__(self, idx: int):
        node = self.samples[idx]["node"]
        rot = self.samples[idx]["rot"]
        schnet_data = load_xyz_as_pyg_data(rot["xyz_path"])
        image = load_image(rot["image_path"])
        if self.mask_tabular:
            tabular = torch.zeros(len(self.tabular_keys), dtype=torch.float)
        else:
            # Apply feature scaling before building tabular tensor
            scaled_node = {}
            for key in self.tabular_keys:
                value = node.get(key, 0.0)
                scaler = self.tabular_scaler[key] if self.tabular_scaler is not None and key in self.tabular_scaler else None
                if key == "E_T" and isinstance(scaler, dict):
                    scaled_node[key] = apply_feature_scaling(value, key, scaler)
                else:
                    scaled_node[key] = apply_feature_scaling(value, key)
            tabular = build_tabular_tensor(scaled_node, self.tabular_keys)
            if self.tabular_scaler is not None:
                scaled_features = np.zeros(len(self.tabular_keys))
                for i, key in enumerate(self.tabular_keys):
                    feature_value = tabular[i].numpy().reshape(1, -1)
                    scaler = self.tabular_scaler[key]
                    if key == "E_T" and isinstance(scaler, dict):
                        scaled_features[i] = feature_value[0, 0]  # Already min-max scaled
                    else:
                        scaled_feature = scaler.transform(feature_value)[0, 0]
                        scaled_features[i] = scaled_feature
                tabular = torch.tensor(scaled_features, dtype=torch.float)
        # Handle target key mapping
        if self.target_key == "E_Form":
            target_value = node.get("E_F", 0.0)  # Map E_Form to E_F in data
        else:
            target_value = node.get(self.target_key, 0.0)
        # Apply feature scaling to target
        scaler = self.target_scaler if self.target_scaler is not None else None
        if self.target_key == "E_T" and isinstance(scaler, dict):
            target_value = apply_feature_scaling(target_value, self.target_key, scaler)
        else:
            target_value = apply_feature_scaling(target_value, self.target_key)
        target = torch.tensor([target_value], dtype=torch.float)
        if self.target_scaler is not None and not (self.target_key == "E_T" and isinstance(self.target_scaler, dict)):
            target = torch.tensor(
                self.target_scaler.transform([[target.item()]])[0, 0], dtype=torch.float
            )
            target = target.reshape(1)
        return schnet_data, image, tabular, target, node["id"]


def collate_fn(batch: List[Any]):
    """Collate function for DataLoader to batch multimodal data."""
    schnet_data_list, image_list, tabular_list, target_list = zip(*batch)
    schnet_batch = Batch.from_data_list(schnet_data_list)
    image_batch = torch.stack(image_list)
    tabular_x = torch.stack(tabular_list)
    targets = torch.stack(target_list)
    return schnet_batch, image_batch, tabular_x, targets


def collate_fn_with_edges(batch, kg_edges):
    schnet_data_list, image_list, tabular_list, target_list, node_ids = zip(*batch)
    schnet_batch = Batch.from_data_list(schnet_data_list)
    image_batch = torch.stack(image_list)
    tabular_x = torch.stack(tabular_list)
    targets = torch.stack(target_list)
    # Map node ids to batch indices
    id_to_idx = {nid: i for i, nid in enumerate(node_ids)}
    # Filter edges for this batch
    edge_index = []
    edge_types = []
    for edge in kg_edges:
        src, tgt = edge["source"], edge["target"]
        if src in id_to_idx and tgt in id_to_idx:
            edge_index.append([id_to_idx[src], id_to_idx[tgt]])
            edge_types.append(edge.get("type", "unknown"))
    if edge_index:
        edge_index = torch.tensor(edge_index, dtype=torch.long).t()
    else:
        edge_index = torch.zeros((2, 0), dtype=torch.long)
    return schnet_batch, image_batch, tabular_x, targets, edge_index, edge_types


def train_one_epoch(
    model: nn.Module,
    train_loader: DataLoader,
    optimizer: optim.Optimizer,
    loss_fn: nn.Module,
    config: Dict[str, Any],
) -> None:
    model.train()
    for schnet_batch, image_batch, tabular_x, targets, edge_index, _ in train_loader:
        schnet_batch = schnet_batch.to(config["device"])
        image_batch = image_batch.to(config["device"])
        tabular_x = tabular_x.to(config["device"])
        targets = targets.to(config["device"])
        edge_index = edge_index.to(config["device"])

        batch_size = tabular_x.shape[0]
        if batch_size > 1:
            edge_index = torch.combinations(torch.arange(batch_size), r=2).t()
            edge_index = torch.cat([edge_index, edge_index[[1, 0], :]], dim=1)
        else:
            edge_index = torch.zeros((2, 0), dtype=torch.long)
        edge_index = edge_index.to(config["device"])
        tabular_batch = torch.arange(tabular_x.shape[0], device=config["device"])

        optimizer.zero_grad()
        fusion_out, _, _, _, _ = model(
            schnet_batch,
            image_batch,
            tabular_x,
            edge_index,
            tabular_batch,
        )
        loss = loss_fn(fusion_out, targets)
        loss.backward()
        torch.nn.utils.clip_grad_norm_(model.parameters(), config["gradient_clip"])
        optimizer.step()


def evaluate(
    model: nn.Module,
    test_loader: DataLoader,
    scalers: dict,
    target_key: str,
    config: dict,
) -> dict:
    model.eval()
    with torch.no_grad():
        test_preds, test_trues = [], []
        test_attention_weights = []
        for schnet_batch, image_batch, tabular_x, targets, edge_index, _ in test_loader:
            schnet_batch = schnet_batch.to(config["device"])
            image_batch = image_batch.to(config["device"])
            tabular_x = tabular_x.to(config["device"])
            targets = targets.to(config["device"])
            edge_index = edge_index.to(config["device"])

            batch_size = tabular_x.shape[0]
            if batch_size > 1:
                edge_index = torch.combinations(torch.arange(batch_size), r=2).t()
                edge_index = torch.cat([edge_index, edge_index[[1, 0], :]], dim=1)
            else:
                edge_index = torch.zeros((2, 0), dtype=torch.long)
            edge_index = edge_index.to(config["device"])
            tabular_batch = torch.arange(tabular_x.shape[0], device=config["device"])
            (
                fusion_out,
                _,
                _,
                _,
                attention_weights,
            ) = model(
                schnet_batch,
                image_batch,
                tabular_x,
                edge_index,
                tabular_batch,
            )
            test_preds.append(fusion_out.cpu())
            test_trues.append(targets.cpu())
            test_attention_weights.append(attention_weights.cpu().numpy())

        test_preds = torch.cat(test_preds, dim=0).numpy().flatten()
        test_trues = torch.cat(test_trues, dim=0).numpy().flatten()
        scaler = scalers[target_key]
        if target_key == "E_T" and isinstance(scaler, dict):
            preds_inv = np.array([inverse_feature_scaling(pred, target_key, scaler) for pred in test_preds])
            trues_inv = np.array([inverse_feature_scaling(true, target_key, scaler) for true in test_trues])
        else:
            preds_inv = (
                scaler.inverse_transform(test_preds.reshape(-1, 1)).flatten()
            )
            trues_inv = (
                scaler.inverse_transform(test_trues.reshape(-1, 1)).flatten()
            )
            preds_inv = np.array([inverse_feature_scaling(pred, target_key) for pred in preds_inv])
            trues_inv = np.array([inverse_feature_scaling(true, target_key) for true in trues_inv])
        test_mae = float(np.mean(np.abs(preds_inv - trues_inv)))
        test_avg_attention = (
            np.mean(np.concatenate(test_attention_weights, axis=0), axis=0)
            if test_attention_weights
            else None
        )
        return {
            "preds_inv": preds_inv,
            "trues_inv": trues_inv,
            "mae": test_mae,
            "attention_weights": test_avg_attention,
        }


def safe_float(val):
    try:
        return float(val)
    except (TypeError, ValueError):
        return 0.0


<<<<<<< HEAD
def train_and_eval(
    kg_nodes: List[dict], kg_edges: List[dict], config: Dict[str, Any]
) -> Dict[str, Any]:
=======
def apply_feature_scaling(value: float, feature_name: str, minmax: dict = None) -> float:
    # Revert: just return value, no special scaling for E_T
    return value


def inverse_feature_scaling(value: float, feature_name: str, minmax: dict = None) -> float:
    # Revert: just return value, no special scaling for E_T
    return value


def train_and_eval(kg_nodes: List[dict], kg_edges: List[dict], config: Dict[str, Any]) -> Dict[str, Any]:
>>>>>>> c7dbf86d
    """
    Train and evaluate the multimodal model using leave-one-out cross-validation.
    Args:
        kg_nodes: List of knowledge graph nodes.
        kg_edges: List of knowledge graph edges.
        config: Configuration dictionary.
    Returns:
        Dictionary of results for all seeds and test splits.
    """
    all_results: Dict[str, Any] = {}
    all_ids = [node["id"] for node in kg_nodes if node["id"] != "H2"]

    for seed in config["seeds"]:
        logging.info(f"=== Training with seed {seed} ===")
        set_seed(seed)
        results: Dict[str, Any] = {}

        for test_id in config["leave_out_ids"]:
            results[test_id] = {}
            for target_key in config["target_keys"]:
                start_time = time.time()

                train_nodes = [
                    node
                    for node in kg_nodes
                    if node["id"] in all_ids and node["id"] != test_id
                ]
                test_node = [node for node in kg_nodes if node["id"] == test_id][0]

                # --- Normalization ---
                all_values: Dict[str, np.ndarray] = {}
                et_minmax = None
                for key in config["tabular_keys"] + [target_key]:
<<<<<<< HEAD
                    values = np.array(
                        [[safe_float(node.get(key, 0.0))] for node in train_nodes]
                    )
=======
                    # Handle target key mapping for normalization
                    if key == "E_Form":
                        data_key = "E_F"  # Use E_F data for E_Form normalization
                    else:
                        data_key = key
                    # Compute min/max for E_T
                    values_raw = [safe_float(node.get(data_key, 0.0)) for node in train_nodes]
                    if key == "E_T":
                        et_minmax = {"min": min(values_raw), "max": max(values_raw)}
                        values = np.array([[apply_feature_scaling(v, key, et_minmax)] for v in values_raw])
                    else:
                        values = np.array([[apply_feature_scaling(v, key)] for v in values_raw])
>>>>>>> c7dbf86d
                    all_values[key] = values

                scalers: Dict[str, StandardScaler] = {}
                for key, values in all_values.items():
                    if key == "E_T":
                        # Don't use StandardScaler for E_T
                        scalers[key] = et_minmax
                    else:
                        scaler = StandardScaler()
                        scaler.fit(values)
                        scalers[key] = scaler

                result_dir = os.path.join(
                    "results", f"seed_{seed}", test_id, target_key
                )
                os.makedirs(result_dir, exist_ok=True)

                # Save normalization statistics
                norm_stats = {
                    "scalers": {}
                }
                for key, scaler in scalers.items():
                    if key == "E_T" and isinstance(scaler, dict):
                        norm_stats["scalers"][key] = {
                            "min": scaler["min"],
                            "max": scaler["max"]
                        }
                    else:
                        norm_stats["scalers"][key] = {
                            "mean": scaler.mean_.tolist(),
                            "std": scaler.scale_.tolist(),
                            "range": {
                                "min": float(all_values[key].min()),
                                "max": float(all_values[key].max()),
                                "mean": float(scaler.mean_[0]),
                                "std": float(scaler.scale_[0]),
                            },
                            "normalized_range": {
                                "min": float(scaler.transform(all_values[key]).min()),
                                "max": float(scaler.transform(all_values[key]).max()),
                                "mean": float(scaler.transform(all_values[key]).mean()),
                                "std": float(scaler.transform(all_values[key]).std()),
                            },
                        }

                with open(
                    os.path.join(result_dir, "normalization_stats.json"), "w"
                ) as f:
                    json.dump(norm_stats, f, indent=2)

                for key, scaler in scalers.items():
                    scaler_path = os.path.join(result_dir, f"{key}_scaler.json")
                    with open(scaler_path, "w") as f:
                        if key == "E_T" and isinstance(scaler, dict):
                            json.dump({"min": scaler["min"], "max": scaler["max"]}, f)
                        else:
                            json.dump(
                                {
                                    "mean": scaler.mean_.tolist(),
                                    "scale": scaler.scale_.tolist(),
                                },
                                f,
                            )

                train_dataset = MultiModalDataset(
                    train_nodes,
                    config["tabular_keys"],
                    target_key,
                    mask_tabular=False,
                    tabular_scaler=scalers,
                    target_scaler=scalers[target_key],
                )
                test_dataset = MultiModalDataset(
                    [test_node],
                    config["tabular_keys"],
                    target_key,
                    mask_tabular=True,
                    tabular_scaler=scalers,
                    target_scaler=scalers[target_key],
                )
                train_loader = DataLoader(
                    train_dataset,
                    batch_size=config["batch_size"],
                    shuffle=True,
                    collate_fn=lambda batch: collate_fn_with_edges(batch, kg_edges),
                )
                test_loader = DataLoader(
                    test_dataset,
                    batch_size=config["batch_size"],
                    shuffle=False,
                    collate_fn=lambda batch: collate_fn_with_edges(batch, kg_edges),
                )

                N = len(train_nodes)
                edge_index = torch.combinations(torch.arange(N), r=2).t()
                edge_index = torch.cat([edge_index, edge_index[[1, 0], :]], dim=1)
                edge_index = edge_index.to(config["device"])

                model = MultiModalModel(
                    **{
                        **config["model_params"],
                        "num_targets": 1,
                        "dropout_rate": config["dropout_rate"],
                    }
                ).to(config["device"])
                optimizer = optim.Adam(
                    model.parameters(),
                    lr=config["lr"],
                    weight_decay=config["weight_decay"],
                )
                scheduler = CosineAnnealingWarmRestarts(
                    optimizer,
                    T_0=config["scheduler"]["T_0"],
                    T_mult=config["scheduler"]["T_mult"],
                    eta_min=config["scheduler"]["eta_min"],
                )
                loss_fn = nn.MSELoss()
                model_path = os.path.join(result_dir, "best_model.pt")
                best_test_mae = float("inf")
                best_state = None
                best_preds_inv = None
                best_trues_inv = None
                patience_counter = 0

                # Training
                if not os.path.exists(model_path):
                    epoch_times: List[float] = []
                    for epoch in tqdm(range(config["epochs"]), desc="Epochs"):
                        epoch_start = time.time()
                        train_one_epoch(model, train_loader, optimizer, loss_fn, config)
                        scheduler.step()
                        # Evaluate on test set after each epoch
                        eval_results = evaluate(
                            model, test_loader, scalers, target_key, config
                        )
                        test_mae = eval_results["mae"]
                        preds_inv = eval_results["preds_inv"]
                        trues_inv = eval_results["trues_inv"]
                        if test_mae < best_test_mae - config["min_delta"]:
                            best_test_mae = test_mae
                            best_state = model.state_dict()
                            best_preds_inv = preds_inv.copy()
                            best_trues_inv = trues_inv.copy()
                            patience_counter = 0
                        else:
                            patience_counter += 1
                        if patience_counter >= config["early_stopping_patience"]:
                            logging.info(
                                f"Early stopping at epoch {epoch} (patience: {patience_counter})"
                            )
                            break
                        epoch_time = time.time() - epoch_start
                        epoch_times.append(epoch_time)
                    torch.save(best_state, model_path)
                    total_time = time.time() - start_time
                    results_json = {
                        "pred": best_preds_inv.tolist(),
                        "true": best_trues_inv.tolist(),
                        "mae": best_test_mae,
                        "training_time": total_time,
                        "avg_epoch_time": np.mean(epoch_times),
                        "final_epoch": epoch,
                        "early_stopped": patience_counter
                        >= config["early_stopping_patience"],
                    }
                    with open(os.path.join(result_dir, "results.json"), "w") as f:
                        json.dump(results_json, f, indent=2)
                    results[test_id][target_key] = results_json
                else:
                    model.load_state_dict(
                        torch.load(model_path, map_location=config["device"])
                    )
                    results_json_path = os.path.join(result_dir, "results.json")
                    if os.path.exists(results_json_path):
                        with open(results_json_path) as f:
                            results_json = json.load(f)
                        results[test_id][target_key] = results_json
        all_results[f"seed_{seed}"] = results
    return all_results


def main():
    """Main entry point for training and evaluation."""
    parser = argparse.ArgumentParser(
        description="Train and evaluate the multimodal model."
    )
    parser.add_argument(
        "--config",
        type=str,
        default=None,
        help="Path to config JSON file (optional). If not provided, uses default CONFIG.",
    )
    parser.add_argument(
        "--log-level",
        type=str,
        default="INFO",
        help="Logging level (DEBUG, INFO, WARNING, ERROR, CRITICAL)",
    )
    args = parser.parse_args()

    log_level = getattr(logging, args.log_level.upper(), logging.INFO)
    setup_logging(log_level)

    config = CONFIG
    config["device"] = "cuda" if torch.cuda.is_available() else "cpu"
    if args.config:
        try:
            with open(args.config) as f:
                user_config = json.load(f)
            config = {**CONFIG, **user_config}
            logging.info(f"Loaded config from {args.config}")
        except Exception as e:
            logging.error(f"Failed to load config from {args.config}: {e}")
            logging.info("Falling back to default CONFIG.")

    try:
        kg_data = load_knowledge_graph("data/knowledge_graph.json")
        kg_nodes = kg_data["nodes"]
        kg_edges = kg_data["edges"]
    except Exception as e:
        logging.error(f"Failed to load knowledge graph: {e}")
        return
    results = train_and_eval(kg_nodes, kg_edges, config)
    logging.info("=== Final Results ===")
    logging.info(json.dumps(results, indent=2))


if __name__ == "__main__":
    main()<|MERGE_RESOLUTION|>--- conflicted
+++ resolved
@@ -273,23 +273,28 @@
         return 0.0
 
 
-<<<<<<< HEAD
+def apply_feature_scaling(value: float, feature_name: str, minmax: dict = None) -> float:
+    # Revert: just return value, no special scaling for E_T
+    return value
+
+
+def inverse_feature_scaling(value: float, feature_name: str, minmax: dict = None) -> float:
+    # Revert: just return value, no special scaling for E_T
+    return value
+
+
+def apply_feature_scaling(value: float, feature_name: str, minmax: dict = None) -> float:
+    # Revert: just return value, no special scaling for E_T
+    return value
+
+
+def inverse_feature_scaling(value: float, feature_name: str, minmax: dict = None) -> float:
+    # Revert: just return value, no special scaling for E_T
+    return value
+
 def train_and_eval(
     kg_nodes: List[dict], kg_edges: List[dict], config: Dict[str, Any]
 ) -> Dict[str, Any]:
-=======
-def apply_feature_scaling(value: float, feature_name: str, minmax: dict = None) -> float:
-    # Revert: just return value, no special scaling for E_T
-    return value
-
-
-def inverse_feature_scaling(value: float, feature_name: str, minmax: dict = None) -> float:
-    # Revert: just return value, no special scaling for E_T
-    return value
-
-
-def train_and_eval(kg_nodes: List[dict], kg_edges: List[dict], config: Dict[str, Any]) -> Dict[str, Any]:
->>>>>>> c7dbf86d
     """
     Train and evaluate the multimodal model using leave-one-out cross-validation.
     Args:
@@ -323,11 +328,6 @@
                 all_values: Dict[str, np.ndarray] = {}
                 et_minmax = None
                 for key in config["tabular_keys"] + [target_key]:
-<<<<<<< HEAD
-                    values = np.array(
-                        [[safe_float(node.get(key, 0.0))] for node in train_nodes]
-                    )
-=======
                     # Handle target key mapping for normalization
                     if key == "E_Form":
                         data_key = "E_F"  # Use E_F data for E_Form normalization
@@ -340,7 +340,6 @@
                         values = np.array([[apply_feature_scaling(v, key, et_minmax)] for v in values_raw])
                     else:
                         values = np.array([[apply_feature_scaling(v, key)] for v in values_raw])
->>>>>>> c7dbf86d
                     all_values[key] = values
 
                 scalers: Dict[str, StandardScaler] = {}
